--- conflicted
+++ resolved
@@ -177,7 +177,6 @@
   public static final String TIMESTAMP_COLUMN_NAME_DEFAULT = "";
   private static final String TIMESTAMP_COLUMN_NAME_DISPLAY = "Timestamp Column Name";
 
-<<<<<<< HEAD
   public static final String TIMESTAMP_INITIAL_CONFIG = "timestamp.initial";
   public static final Long TIMESTAMP_INITIAL_DEFAULT = null;
   public static final Long TIMESTAMP_INITIAL_CURRENT = Long.valueOf(-1);
@@ -185,12 +184,11 @@
       "The epoch timestamp used for initial queries that use timestamp criteria. "
       + "Use -1 to use the current time. If not specified, all data will be retrieved.";
   public static final String TIMESTAMP_INITIAL_DISPLAY = "Unix time value of initial timestamp";
-=======
+
   /* The amount of time to wait for the table monitoring thread to complete initial table read */
   public static final String TABLE_MONITORING_STARTUP_POLLING_LIMIT_MS_CONFIG =
       "table.monitoring.startup.polling.limit.ms";
   public static final long TABLE_MONITORING_STARTUP_POLLING_LIMIT_MS_DEFAULT = 10 * 1000;
->>>>>>> 07abdab7
 
   public static final String TABLE_POLL_INTERVAL_MS_CONFIG = "table.poll.interval.ms";
   private static final String TABLE_POLL_INTERVAL_MS_DOC =
