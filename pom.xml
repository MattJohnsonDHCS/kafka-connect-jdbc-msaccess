--- conflicted
+++ resolved
@@ -207,59 +207,6 @@
                     </execution>
                 </executions>
             </plugin>
-<<<<<<< HEAD
-=======
-		<plugin>
-			<groupId>org.codehaus.mojo</groupId>
-			<artifactId>rpm-maven-plugin</artifactId>
-			<version>2.1.5</version>
-			<executions>
-				<execution>
-					<id>generate-rpm</id>
-					<goals>
-						<goal>rpm</goal>
-					</goals>
-				</execution>
-			</executions>
-			<configuration>
-				<group>Applications/Internet</group>
-				<packager>Confluent Packaging</packager>
-				 <license>${licenses.name}</license>
-				<needarch>false</needarch>
-				<requires>
-  					<require>confluent-common</require>
-				</requires>
-				<mappings>
-					<mapping>
-						<directory>/usr/share/java/${project.artifactId}</directory>
-						<sources>
-							<source>
-								<location>${project.package.home}/share/java/${project.artifactId}</location>
-							</source>
-						</sources>
-					</mapping>
-					<mapping>
-						<configuration>true</configuration>
-						<directory>/etc/${project.artifactId}</directory>
-						<sources>
-							<source>
-								<location>${project.package.home}/etc/${project.artifactId}</location>
-							</source>
-						</sources>
-					</mapping>
-					<mapping>
-						<documentation>true</documentation>
-						<directory>/usr/share/doc/${project.artifactId}</directory>
-						<sources>
-							<source>
-								<location>${project.package.home}/share/doc/${project.artifactId}</location>
-							</source>
-						</sources>
-					</mapping>
-				</mappings>
-			</configuration>
-		</plugin>
->>>>>>> 362e22cc
         </plugins>
         <resources>
             <resource>
@@ -280,9 +227,9 @@
 						<version>2.1.5</version>
 						<executions>
 							<execution>
-								<id>attach-rpm</id>
+								<id>generate-rpm</id>
 								<goals>
-									<goal>attached-rpm</goal>
+									<goal>rpm</goal>
 								</goals>
 							</execution>
 						</executions>
